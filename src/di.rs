--- conflicted
+++ resolved
@@ -25,29 +25,7 @@
     sync::Arc,
 };
 
-<<<<<<< HEAD
-use crate::error::Error;
-
-/// A DI container from which we can extract a value of a given type.
-///
-/// There are two possible ways to handle the situation when your container
-/// cannot return a value of specified type:
-///
-/// 1. Do not implement [`DependencySupplier`] for the type. It often requires
-/// some type-level manipulations.
-/// 2. Runtime panic. Be careful in this case: check whether you add your type
-/// to the container.
-///
-/// A concrete solution is left to a particular implementation.
-pub trait DependencySupplier<Value> {
-    /// Get the value.
-    ///
-    /// We assume that all values are stored in `Arc<_>`.
-    fn get(&self) -> Arc<Value>;
-}
-=======
-use crate::Type;
->>>>>>> 89abc560
+use crate::{error::Error, Type};
 
 /// A DI container with multiple dependencies.
 ///
@@ -152,40 +130,6 @@
             .map(|dep| dep.inner.downcast().expect("Values are stored by TypeId"))
     }
 
-<<<<<<< HEAD
-    /// Tries to get a value
-    pub fn try_get<V: Send + Sync + 'static>(&self) -> Result<Arc<V>, Error> {
-        let key = TypeId::of::<V>();
-        self.map
-            .get(&key)
-            .ok_or(Error::ValueNotFound { type_id: key, type_name: std::any::type_name::<V>() })
-            .cloned()
-            .map(|v| v.inner.downcast().unwrap())
-    }
-
-    fn available_types(&self) -> String {
-        let mut list = String::new();
-
-        for dep in self.map.values() {
-            writeln!(list, "    {}", dep.type_name).unwrap();
-        }
-
-        list
-    }
-}
-
-impl Debug for DependencyMap {
-    fn fmt(&self, f: &mut Formatter<'_>) -> Result<(), std::fmt::Error> {
-        f.debug_struct("DependencyMap").finish()
-    }
-}
-
-impl<V> DependencySupplier<V> for DependencyMap
-where
-    V: Send + Sync + 'static,
-{
-    fn get(&self) -> Arc<V> {
-=======
     /// Retrieves the value of type `V` from this container.
     ///
     /// ## Panics
@@ -195,7 +139,6 @@
     where
         V: Send + Sync + 'static,
     {
->>>>>>> 89abc560
         self.map
             .get(&TypeId::of::<V>())
             .unwrap_or_else(|| {
@@ -211,11 +154,21 @@
             .expect("Checked by .unwrap_or_else()")
     }
 
+    /// Tries to get a value from the container.
+    pub fn try_get<V: Send + Sync + 'static>(&self) -> Result<Arc<V>, Error> {
+        let key = TypeId::of::<V>();
+        self.map
+            .get(&key)
+            .ok_or(Error::ValueNotFound { type_id: key, type_name: std::any::type_name::<V>() })
+            .cloned()
+            .map(|v| v.inner.downcast().unwrap())
+    }
+
     fn available_types(&self) -> String {
         let mut list = String::new();
 
         for dep in self.map.values() {
-            writeln!(list, "    `{}`", dep.type_name).unwrap();
+            writeln!(list, "    {}", dep.type_name).unwrap();
         }
 
         list
